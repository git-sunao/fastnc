--- conflicted
+++ resolved
@@ -1,9 +1,5 @@
 __author__ = 'Sunao Sugiyama, Rafael Heringer Gomes'
-<<<<<<< HEAD
-__version__ = '1.1.7'
-=======
-__version__ = '1.1.8'
->>>>>>> 24199ffb
+__version__ = '1.1.9'
 __url__ = 'https://github.com/git-sunao/fastnc'
 # core modules:
 from . import fastnc
